# AI Agent Development Workflow

This document outlines the **fully autonomous AI development workflow** for the AI Fastify Template project. AI agents handle 100% of development tasks from requirements to code review.

## Table of Contents

- [AI Agent Workflow](#ai-agent-workflow)
- [Environment Setup](#environment-setup)
- [Linear MCP Integration](#linear-mcp-integration)
- [Custom Slash Commands](#custom-slash-commands)
- [Quality Assurance](#quality-assurance)
- [Turbo Pipeline](#turbo-pipeline)
- [Human Oversight](#human-oversight)

## AI Agent Workflow

This template implements a **fully autonomous development process** where AI agents handle all implementation tasks:

### 1. Ticket Selection & Planning

```bash
# Human initiates the process
/get-next-ticket          # AI agent reviews backlog and selects next priority ticket
```

The AI agent:

- Reviews the Linear project board using MCP integration
- Analyzes priority, dependencies, and project goals
- Selects the optimal next ticket with clear rationale
- Presents recommendation to human for approval

### 2. Autonomous Implementation

```bash
# Human approves ticket selection
/start-ticket            # AI agent implements complete feature end-to-end
```

The AI agent autonomously:

- Creates fresh branch off main with proper naming convention
- Implements complete feature including:
  - Complete application development (APIs, business logic, data models)
  - OpenAPI specification generation for client SDK automation
  - Comprehensive test suites (unit + integration + mutation)
  - Documentation updates
- Runs all quality gates (`pnpm ai:compliance`)
- Commits with conventional commit messages
- Opens pull request with detailed description

### 3. AI Code Review

```bash
# Separate AI agent performs code review
/code-review             # AI agent conducts thorough code review
```

The reviewing AI agent:

- Defines exceptional code review criteria
- Analyzes implementation against strict quality standards
- Posts detailed review comments on the PR
- If changes needed: implements fixes autonomously
- Ensures all quality gates pass before approval

### 4. Human Oversight

Human role is limited to:

- **Initial approval** of ticket selection
- **Final approval** of completed implementation
- **Deployment decisions** and production oversight
- **Strategic direction** and requirement clarification

**Key Principle**: AI agents handle 100% of coding, testing, and code review. Humans provide direction and final approval.

## Environment Setup

### Prerequisites

Ensure you have the required tools installed:

```bash
# Check versions
node --version    # >= 20.0.0
pnpm --version    # >= 10.0.0
git --version     # >= 2.0.0
```

### Initial Setup

1. **Clone and install**

   ```bash
   git clone https://github.com/mkwatson/ai-fastify-template.git
   cd ai-fastify-template
   pnpm install
   ```

2. **Verify installation**

   ```bash
   # Check workspace structure
   pnpm list --depth=0

   # Verify development environment
   pnpm ai:quick
   ```

3. **Set up development environment**

   ```bash
   # Configure your editor for TypeScript
   # VS Code: Install recommended extensions
   # Cursor: AI rules are already configured via AGENTS.md
   ```

4. **Initialize git hooks** (Quality Gates)

   ```bash
   # Initialize husky git hooks
   pnpm setup:dev

   # Or manually:
   npx husky init

   # Test hooks are working
   git add . && git commit -m "test: verify hooks work" --dry-run
   ```

   The git hooks provide automated quality gates:

   - 🎨 **ESLint + Prettier** - Auto-fixes formatting issues on staged files
   - 📝 **Conventional Commits** - Enforces commit message format
   - 🔄 **Auto-staging** - Modified files are automatically re-staged after fixes
   - ⚡ **Fast execution** - Only processes staged files, not entire codebase

## Linear MCP Integration

The template integrates with Linear project management through MCP (Model Context Protocol) tools, enabling AI agents to autonomously interact with project boards.

### Available Commands

AI agents use these commands to manage the development workflow:

```bash
/get-next-ticket          # Review backlog and select optimal next ticket
/get-in-progress-ticket   # Check current ticket status and associated PR
/start-ticket            # Move ticket to In Progress and implement complete feature
/code-review             # Perform thorough code review of PR
```

### MCP Linear Tools

The following Linear MCP tools are available to AI agents:

- `mcp__linear__list_issues` - List and filter issues
- `mcp__linear__get_issue` - Get detailed issue information
- `mcp__linear__create_issue` - Create new issues
- `mcp__linear__update_issue` - Update issue status and details
- `mcp__linear__create_comment` - Add comments to issues
- `mcp__linear__list_projects` - List projects
- `mcp__linear__list_teams` - List teams

### Ticket Lifecycle

1. **Backlog Management**: AI agents analyze Linear board for priority tickets
2. **Ticket Selection**: `/get-next-ticket` command selects optimal work
3. **Implementation**: `/start-ticket` moves to In Progress and implements
4. **Code Review**: `/code-review` provides thorough automated review
5. **Human Approval**: Human approves final implementation for merge

## Custom Slash Commands

The workflow commands referenced above are now included in the project as custom slash commands in `.claude/commands/`. These represent workflow patterns that have proven effective in practice with Claude Code.

### Available Commands

```bash
/get-next-ticket          # Analyze backlog and recommend next priority ticket
/get-in-progress-ticket   # Check status of current in-progress work
/start-ticket            # Move ticket to In Progress and implement complete feature
/code-review             # Perform thorough code review with quality criteria
```

### Philosophy: Meta-Prompts Over Prescriptive Steps

These commands demonstrate a **meta-prompt approach** rather than prescriptive step-by-step instructions. Each command asks Claude to:

1. **First define quality standards** (e.g., "define the qualities of an exceptional implementation")
2. **Then apply those standards** to the specific task

This approach is more effective than detailed instructions because it:

- **Teaches Claude to think** about the problem domain
- **Adapts to different contexts** rather than following rigid steps
- **Produces higher quality results** by establishing criteria first
- **Scales better** as requirements evolve

### Customization and Evolution

**These are examples, not requirements.** You can:

- **Modify existing commands** to match your workflow preferences
- **Create new commands** for your specific use cases
- **Remove commands** that don't fit your development style
- **Adapt the meta-prompt pattern** to other domains

**These will continue to evolve** based on what works in practice. They represent current workflow patterns, not definitive best practices.

### When Specific Callouts Are Needed

While meta-prompts are preferred, sometimes explicit instructions are necessary when patterns emerge where Claude Code doesn't follow expected behavior:

**Common examples:**

- **Unnecessary file creation**: Claude Code may create documentation files when not requested, despite instructions to avoid this
- **TodoWrite tool usage**: For complex multi-step tasks, Claude Code may not use the TodoWrite tool even when it would be helpful for tracking progress
- **Over-explanation**: Providing lengthy explanations when a concise response was requested

These specific callouts are added to project guidelines (like `AGENTS.md`) when patterns consistently emerge.

### Command Implementation

Each command is implemented as a simple markdown file containing the prompt:

```bash
# View command implementations
ls .claude/commands/
cat .claude/commands/start-ticket.md
```

The files are minimal and focused, following the meta-prompt philosophy of teaching Claude to think rather than providing detailed steps.

### Scientific Optimization Framework

**Motivation**: Transform prompt engineering from subjective art into empirical optimization using measurable loss functions, aligning with enterprise LLM evaluation best practices.

**Approach**: Each command has defined objectives optimized through systematic measurement:

```typescript
// Example: /start-ticket loss function
L = w₁ × (1 - first_try_pass_rate) + w₂ × time_to_completion + w₃ × human_interventions_needed
```

**Implementation**: See [MAR-54](https://linear.app/markwatson/issue/MAR-54) for comprehensive framework development.

**Future Work**:

- Multi-objective optimization with Pareto frontiers
- Reinforcement learning for dynamic prompt adaptation
- Cross-project benchmarking for command effectiveness
- Academic research on systematic prompt optimization methodologies

This scientific approach enables data-driven improvement of AI-assisted development workflows, transitioning from experimental tooling to engineering discipline with measurable ROI.

## Creating New Features (AI Agent Process)

When implementing features, AI agents follow this process:

1. **Create feature branch**

   ```bash
   git checkout -b feature/your-feature-name
   ```

2. **Add new packages as needed**

   ```bash
   # New app
   mkdir apps/my-app
   cd apps/my-app
   pnpm init

   # New shared package
   mkdir packages/my-package
   cd packages/my-package
   pnpm init
   ```

3. **Install dependencies**

   ```bash
   # App-specific dependency
   pnpm add --filter my-app fastify

   # Workspace dev dependency
   pnpm add -Dw @types/node

   # Package dependency
   pnpm add --filter @ai-fastify-template/my-package zod
   ```

### AI Agent Development Loop

AI agents autonomously handle the complete development cycle:

1. **Code Generation**

   - Generate TypeScript code following strict mode requirements
   - Create comprehensive test suites (unit + integration + mutation)
   - Update documentation automatically
   - Generate OpenAPI specifications for automated SDK generation

2. **Quality Validation**

   ```bash
   # AI agents run quality checks continuously
   pnpm ai:quick      # Fast validation (lint + type-check)
   pnpm ai:check      # Standard validation (includes graph validation)
   pnpm ai:compliance # Full quality pipeline including mutation testing
   ```

3. **Autonomous Commits**

   ```bash
   # AI agents commit with conventional commit format
   git add .
   git commit -m "feat(scope): description of changes"

   # AI agents create PR with detailed description
   gh pr create --title "..." --body "..."
   ```

### Conventional Commit Format

This project enforces conventional commit messages using Commitlint. All commits must follow this format:

```
<type>(<scope>): <description>

[optional body]

[optional footer(s)]
```

**Allowed Types:**

- `feat` - New features
- `fix` - Bug fixes
- `docs` - Documentation changes
- `style` - Code style changes (formatting, etc.)
- `refactor` - Code refactoring
- `test` - Adding or updating tests
- `chore` - Maintenance tasks
- `ci` - CI/CD changes
- `perf` - Performance improvements
- `build` - Build system changes

**Allowed Scopes:**

- `api` - Backend API changes
- `backend` - Backend-specific changes
- `frontend` - Frontend-specific changes
- `docs` - Documentation changes
- `config` - Configuration changes
- `test` - Test-related changes
- `ci` - CI/CD pipeline changes
- `scripts` - Build/utility scripts
- `deps` - Dependency updates
- `security` - Security-related changes

**Examples:**

✅ **Valid Commits:**

```bash
feat(api): add user authentication endpoint
fix(backend): resolve database connection timeout
docs(readme): update installation instructions
chore(deps): upgrade fastify to v4.28.0
ci(hooks): implement pre-commit validation
```

❌ **Invalid Commits:**

```bash
# Missing scope
git commit -m "feat: add new feature"

# Invalid scope
git commit -m "feat(invalid-scope): add feature"

# Uppercase/incorrect case
git commit -m "Feat(api): Add new feature"

# Missing colon
git commit -m "feat(api) add new feature"

# Too long (>100 characters)
git commit -m "feat(api): this is a very long commit message that exceeds the maximum allowed length and will be rejected"
```

## Quality Assurance

### Quality Checks

The project implements a comprehensive fail-fast pipeline:

```
lint → type-check → graph:validate → test → test:mutation → build
```

**Current Status**: ✅ Full quality pipeline implemented and operational.

### Running Quality Checks

```bash
# AI-optimized commands (recommended)
pnpm ai:quick       # Fast validation (lint + type-check)
pnpm ai:check       # Standard validation (+ graph validation)
pnpm ai:compliance  # Full quality pipeline including mutation testing

# Individual commands
pnpm lint           # ESLint + Prettier formatting
pnpm type-check     # TypeScript strict compilation
pnpm test           # Unit and integration tests (Vitest)
<<<<<<< HEAD
pnpm test:mutation  # Mutation testing (Stryker) - rigorous quality standards
=======
pnpm test:mutation  # Mutation testing (Stryker) - high-quality standards
>>>>>>> 7b9dffb3
pnpm graph:validate # Dependency architecture validation
pnpm build          # Production build verification
```

### Quality Standards

- **TypeScript**: Strict mode, no `any` types
- **Testing**: >90% coverage, comprehensive test suites
- **Architecture**: Clean dependencies, no cycles
- **Performance**: Optimized builds, efficient caching

### Git Hooks Troubleshooting

**Common Issues:**

1. **Hooks not running**

   ```bash
   # Re-initialize husky
   npx husky init

   # Check hook installation
   ls -la .git/hooks/
   cat .git/hooks/pre-commit
   ```

2. **Formatting/linting issues during commit**

   ```bash
   # Run lint-staged manually to see what's happening
   npx lint-staged

   # Run individual tools manually
   pnpm lint:fix
   ```

3. **Commit message format errors**

   ```bash
   # Check your commit message format
   # Must be: type(scope): description
   # Example: feat(api): add new endpoint
   ```

4. **Hook execution fails**

   ```bash
   # Skip hooks for emergency commits (use sparingly)
   git commit --no-verify -m "emergency: message"

   # Debug hook execution
   git commit -m "test" --dry-run
   ```

## Turbo Pipeline

### Understanding Turbo

TurboRepo provides intelligent caching and parallel execution:

```bash
# View pipeline configuration
cat turbo.json

# Standard commands (use these)
pnpm build              # Build all packages
pnpm clean              # Clear build artifacts and cache

# Advanced debugging (when needed)
pnpm build --verbosity=2  # Verbose output with detailed logs
pnpm clean                 # Clear cache and build artifacts
```

### Pipeline Configuration

**Current turbo.json** (foundation only):

```json
{
  "tasks": {
    "build": { "outputs": ["dist/**", "build/**"] },
    "dev": { "cache": false, "persistent": true },
    "lint": { "outputs": [] },
    "clean": { "cache": false }
  }
}
```

**Future pipeline** (coming with MAR-11+):

```json
{
  "tasks": {
    "lint": { "outputs": [] },
    "type-check": { "dependsOn": ["lint"], "outputs": [] },
    "graph": { "dependsOn": ["type-check"], "outputs": [] },
    "test": { "dependsOn": ["graph"], "outputs": ["coverage/**"] },
    "mutation": { "dependsOn": ["test"], "outputs": [] },
    "build": {
      "dependsOn": ["mutation"],
      "outputs": ["dist/**", "build/**"]
    }
  }
}
```

### Caching Benefits

- **Local caching**: Skips unchanged tasks
- **Remote caching**: Share cache across team (when configured)
- **Incremental builds**: Only rebuild what changed

```bash
# First run (cache miss)
pnpm build
# → Takes full time

# Second run (cache hit)
pnpm build
# → Nearly instant with "FULL TURBO"
```

## Debugging

### Common Issues

**TypeScript Errors**

```bash
# Check specific package
pnpm --filter my-app type-check

# View detailed errors
pnpm tsc --noEmit --pretty
```

**Dependency Issues**

```bash
# Check dependency graph
pnpm graph

# View workspace dependencies
pnpm list --depth=1

# Clear and reinstall
rm -rf node_modules pnpm-lock.yaml
pnpm install
```

**Turbo Cache Issues**

```bash
# Clear turbo cache
pnpm clean
rm -rf .turbo

# Force rebuild (advanced)
pnpm build --force
```

**Import/Export Errors**

```bash
# Check for circular dependencies
pnpm graph

# Verify package exports
cat packages/my-package/package.json
```

### Debug Tools

```bash
# Standard debugging
pnpm build              # Standard build
pnpm clean              # Clear cache

# Advanced debugging
pnpm build --verbosity=2     # Verbose output with detailed logs
pnpm build --dry-run         # See what would run without executing

# Dependency analysis
pnpm why package-name
pnpm list --depth=0
```

## Performance

### Build Performance

```bash
# Measure build time
time pnpm build

# Advanced analysis (when needed)
pnpm build --summarize          # Cache efficiency analysis
pnpm build --profile            # Performance profiling
```

### Development Performance

- **Incremental compilation**: TypeScript project references
- **Hot reloading**: Fast refresh in development
- **Selective execution**: Only run affected packages

### Optimization Tips

1. **Use filtering for large workspaces (advanced)**

   ```bash
   # Only build affected packages (when multiple packages exist)
   pnpm build --filter=...my-app

   # Build specific package and dependencies
   pnpm build --filter=my-app...
   ```

2. **Leverage caching**

   ```bash
   # Ensure outputs are configured correctly
   # Check turbo.json for proper output patterns
   ```

3. **Optimize dependencies**

   ```bash
   # Use exact versions for stability
   pnpm add --save-exact package-name

   # Audit bundle size
   pnpm dlx bundle-analyzer
   ```

## Release Process

### Pre-Release Checklist

1. **Quality assurance**

   ```bash
   # Run all available quality checks
   pnpm lint
   pnpm build

   # Coming with MAR-11+: Full pipeline
   # pnpm test && pnpm type-check
   ```

2. **Documentation updates**

   - Update README if needed
   - Update CHANGELOG
   - Verify all docs are current

3. **Version management**
   ```bash
   # Update version in package.json
   # Follow semantic versioning
   ```

### Release Steps

1. **Create release branch**

   ```bash
   git checkout -b release/v1.0.0
   ```

2. **Final testing**

   ```bash
   # Run all quality checks
   pnpm lint
   pnpm build

   # Coming with MAR-11+: Full testing
   # pnpm test
   # pnpm test:e2e  # When available
   ```

3. **Create release**

   ```bash
   git tag v1.0.0
   git push origin v1.0.0
   ```

4. **Deploy** (automated via GitHub Actions)

### Post-Release

1. **Monitor deployment**
2. **Update documentation**
3. **Communicate changes**

## Best Practices

### Code Organization

- **Single responsibility**: Each package has one clear purpose
- **Clear interfaces**: Well-defined APIs between packages
- **Minimal coupling**: Reduce dependencies between packages

### Testing Strategy

- **Unit tests**: Test individual functions and classes
- **Integration tests**: Test package interactions
- **End-to-end tests**: Test complete workflows

### Documentation

- **Code comments**: Only for complex business logic
- **README files**: For each package with public API
- **Architecture docs**: For significant design decisions

### Performance

- **Bundle analysis**: Regular checks on bundle size
- **Dependency audits**: Keep dependencies minimal and current
- **Caching strategy**: Leverage turbo caching effectively

## Troubleshooting

### Getting Help

1. **Check documentation**: Start with `docs/` directory
2. **Search issues**: Look for similar problems
3. **Run diagnostics**: Use built-in debugging tools
4. **Ask for help**: Create detailed issue reports

### Common Solutions

- **Clean install**: `rm -rf node_modules pnpm-lock.yaml && pnpm install`
- **Clear cache**: `pnpm clean`
- **Reset git**: `git clean -fdx` (careful!)
- **Update tools**: Ensure latest versions of Node.js and pnpm

---

This workflow ensures consistent, high-quality development while leveraging the full power of the monorepo setup and AI-assisted development capabilities.<|MERGE_RESOLUTION|>--- conflicted
+++ resolved
@@ -416,11 +416,7 @@
 pnpm lint           # ESLint + Prettier formatting
 pnpm type-check     # TypeScript strict compilation
 pnpm test           # Unit and integration tests (Vitest)
-<<<<<<< HEAD
-pnpm test:mutation  # Mutation testing (Stryker) - rigorous quality standards
-=======
-pnpm test:mutation  # Mutation testing (Stryker) - high-quality standards
->>>>>>> 7b9dffb3
+pnpm test:mutation  # Mutation testing (Stryker) - enterprise-grade quality standards
 pnpm graph:validate # Dependency architecture validation
 pnpm build          # Production build verification
 ```
